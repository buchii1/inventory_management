--- conflicted
+++ resolved
@@ -15,11 +15,7 @@
     && rm -rf /var/lib/apt/lists/*
 
 # Install Python dependencies
-<<<<<<< HEAD
-COPY COPY inventory_api/requirements.txt
-=======
-COPY requirements.txt .
->>>>>>> be62c7d4
+COPY inventory_api/requirements.txt .
 RUN pip install --no-cache-dir -r inventory_api/requirements.txt
 
 # Copy project files
